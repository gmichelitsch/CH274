--- conflicted
+++ resolved
@@ -174,7 +174,7 @@
 
     if eigenvecs is None:
         eigenvecs=np.zeros(mol.GetNumAtoms())
-    
+
     highlight=range(len(eigenvecs))
     eigenvecs = np.array(eigenvecs)
     if len(eigenvecs.shape)==1:
@@ -187,17 +187,10 @@
     radii = {}
     for i, c in enumerate(color_list):
         radii[i] = radii_list[i]
-<<<<<<< HEAD
-        if c < 0:
-            colors[i] = (0, 0, 1)
-        elif c > 0:
-            colors[i] = (1, 0, 0)
-=======
         if c<0:
             colors[i] = (0,0,1)
         elif c>=0:
             colors[i] = (1,0,0)
->>>>>>> 8a6c4bce
         else:
             raise ValueError('something is wrong with the signs.')
 
